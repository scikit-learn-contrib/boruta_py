--- conflicted
+++ resolved
@@ -1,11 +1,7 @@
 from setuptools import setup
 
 setup(name='Boruta',
-<<<<<<< HEAD
-      version='0.4',
-=======
       version='{{VERSION_PLACEHOLDER}}',
->>>>>>> f783995e
       description='Python Implementation of Boruta Feature Selection',
       url='https://github.com/danielhomola/boruta_py',
       download_url='https://github.com/danielhomola/boruta_py/tarball/0.1.5',
