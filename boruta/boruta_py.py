--- conflicted
+++ resolved
@@ -18,13 +18,10 @@
 import matplotlib.pyplot as plt
 from sklearn.utils import check_random_state, check_X_y
 from sklearn.base import TransformerMixin, BaseEstimator
-<<<<<<< HEAD
 from sklearn.base import is_classifier, is_regressor
 from sklearn.model_selection import RepeatedKFold, train_test_split
 from sklearn.inspection import permutation_importance
 from matplotlib.lines import Line2D
-=======
->>>>>>> ed932a7f
 import warnings
 
 
@@ -177,7 +174,6 @@
         self.max_iter = max_iter
         self.random_state = random_state
         self.verbose = verbose
-<<<<<<< HEAD
         self.weight = weight
         self.importance = importance
         self.cat_name = None
@@ -189,10 +185,8 @@
         # Catboost doesn't allow to change random seed after fitting
         self._is_catboost = 'catboost' in str(type(self.estimator))
         # Random state throws an error with lightgbm
-=======
+        self._is_lightgbm = 'lightgbm' in str(type(self.estimator))
         self.__version__ = '0.3'
->>>>>>> ed932a7f
-        self._is_lightgbm = 'lightgbm' in str(type(self.estimator))
 
     def fit(self, X, y):
         """
@@ -384,7 +378,6 @@
                 self.estimator.set_params(n_estimators=n_tree)
 
             # make sure we start with a new tree in each iteration
-<<<<<<< HEAD
             # Catboost doesn't allow to change random seed after fitting
             if not self._is_catboost:
                 if self._is_lightgbm:
@@ -392,13 +385,6 @@
                     self.estimator.set_params(random_state=self.random_state.randint(0, 10000))
                 else:
                     self.estimator.set_params(random_state=self.random_state)
-
-=======
-            if self._is_lightgbm:
-                self.estimator.set_params(random_state=self.random_state.randint(0, 10000))
-            else:
-                self.estimator.set_params(random_state=self.random_state)
->>>>>>> ed932a7f
 
             # add shadow attributes, shuffle them and train estimator, get imps
             cur_imp = self._add_shadows_get_imps(X, y, dec_reg)
