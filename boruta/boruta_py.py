--- conflicted
+++ resolved
@@ -2,7 +2,9 @@
 # -*- coding: utf-8 -*-
 """
 Author: Daniel Homola <dani.homola@gmail.com>
+
 Original code and method by: Miron B Kursa, https://m2.icm.edu.pl/boruta/
+
 License: BSD 3 clause
 """
 
@@ -14,10 +16,10 @@
 import warnings
 
 
-
 class BorutaPy(BaseEstimator, TransformerMixin):
     """
     Improved Python implementation of the Boruta R package.
+
     The improvements of this implementation include:
     - Faster run times:
         Thanks to scikit-learn's fast implementation of the ensemble methods.
@@ -41,65 +43,46 @@
         crucial parameter. For more info, please read about the perc parameter.
     - Automatic tree number:
         Setting the n_estimator to 'auto' will calculate the number of trees
-        in each iteration based on the number of features under investigation.
-        This way more trees are used when the training data has many features
+        in each itartion based on the number of features under investigation.
+        This way more trees are used when the training data has many feautres
         and less when most of the features have been rejected.
     - Ranking of features:
         After fitting BorutaPy it provides the user with ranking of features.
         Confirmed ones are 1, Tentatives are 2, and the rejected are ranked
-        starting from 3, based on their feature importance history through
+        starting from 3, based on their feautre importance history through
         the iterations.
-    - Using either the native variable importance, scikit permutation importance,
-        SHAP importance.
+
     We highly recommend using pruned trees with a depth between 3-7.
+
     For more, see the docs of these functions, and the examples below.
+
     Original code and method by: Miron B Kursa, https://m2.icm.edu.pl/boruta/
+
     Boruta is an all relevant feature selection method, while most other are
     minimal optimal; this means it tries to find all features carrying
     information usable for prediction, rather than finding a possibly compact
     subset of features on which some classifier has a minimal error.
+
     Why bother with all relevant feature selection?
     When you try to understand the phenomenon that made your data, you should
     care about all factors that contribute to it, not just the bluntest signs
     of it in context of your methodology (yes, minimal optimal set of features
     by definition depends on your classifier choice).
 
-
-    Summary
-    -------
-         - Loop over n_iter or until dec_reg == 0
-         - add shadows
-            o find features that are tentative
-            o make sure that at least 5 columns are added
-            o shuffle shadows
-            o get feature importance
-                * fit the estimator
-                * extract feature importance (native, shap or permutation)
-                * return feature importance
-            o separate the importance of shadows and real
-
-         - Calculate the maximum shadow importance and append to the previous run
-         - Assign hits using the imp_sha_max of this run
-            o find all the feat imp > imp_sha_max
-            o tag them as hits
-            o add +1 to the previous tag vector
-         - Perform a test
-            o select non rejected features yet
-            o get a binomial p-values (nbr of times the feat has been tagged as important on the n_iter done so far)
-            o reject or not according the (corrected) p-val
-
-
     Parameters
     ----------
+
     estimator : object
         A supervised learning estimator, with a 'fit' method that returns the
         feature_importances_ attribute. Important features must correspond to
         high absolute values in the feature_importances_.
+
     n_estimators : int or string, default = 1000
         If int sets the number of estimators in the chosen ensemble method.
         If 'auto' this is determined automatically based on the size of the
         dataset. The other parameters of the used estimators need to be set
         with initialisation.
+
     perc : int, default = 100
         Instead of the max we use the percentile defined by the user, to pick
         our threshold for comparison between shadow and real features. The max
@@ -107,32 +90,30 @@
         lower perc is the more false positives will be picked as relevant but
         also the less relevant features will be left out. The usual trade-off.
         The default is essentially the vanilla Boruta corresponding to the max.
+
     alpha : float, default = 0.05
         Level at which the corrected p-values will get rejected in both
         correction steps.
-    importance : str, default = 'shap'
-        The kind of variable importance used to compare and discriminate original
-        vs shadow predictors. Note that the builtin tree importance (gini/impurity based
-        importance) is biased towards numerical and large cardinality predictors, even
-        if they are random. Shapley values and permutation imp. are robust w.r.t those predictors.
+
     two_step : Boolean, default = True
         If you want to use the original implementation of Boruta with Bonferroni
         correction only set this to False.
+
     max_iter : int, default = 100
         The number of maximum iterations to perform.
+
     random_state : int, RandomState instance or None; default=None
         If int, random_state is the seed used by the random number generator;
         If RandomState instance, random_state is the random number generator;
         If None, the random number generator is the RandomState instance used
         by `np.random`.
+
     verbose : int, default=0
         Controls verbosity of output:
         - 0: no output
         - 1: displays iteration number
         - 2: which features have been selected already
 
-<<<<<<< HEAD
-=======
     early_stopping : bool, default = False
         Whether to use early stopping to terminate the selection process
         before reaching `max_iter` iterations if the algorithm cannot
@@ -143,35 +124,28 @@
     n_iter_no_change : int, default = 20
         Ignored if `early_stopping` is False. The maximum amount of
         iterations without confirming a tentative feature. 
->>>>>>> f2f1e3c2
 
     Attributes
     ----------
+
     n_features_ : int
         The number of selected features.
+
     support_ : array of shape [n_features]
+
         The mask of selected features - only confirmed ones are True.
+
     support_weak_ : array of shape [n_features]
+
         The mask of selected tentative features, which haven't gained enough
         support during the max_iter number of iterations..
+
     ranking_ : array of shape [n_features]
+
         The feature ranking, such that ``ranking_[i]`` corresponds to the
         ranking position of the i-th feature. Selected (i.e., estimated
         best) features are assigned rank 1 and tentative features are assigned
         rank 2.
-    cat_name : list of str
-        the name of the categorical columns
-    cat_idx : list of int
-        the index of the categorical columns
-    imp_real_hist : array
-        array of the historical feature importance of the real predictors
-    sha_max : float
-        the maximum feature importance of the shadow predictors
-    col_names : list of str
-        the names of the real predictors
-    tag_df : dataframe
-        the df with the details (accepted or rejected) of the feature selection
-
 
     importance_history_ : array-like, shape [n_features, n_iters]
 
@@ -179,49 +153,46 @@
 
     Examples
     --------
-
+    
     import pandas as pd
     from sklearn.ensemble import RandomForestClassifier
     from boruta import BorutaPy
-
+    
     # load X and y
     # NOTE BorutaPy accepts numpy arrays only, hence the .values attribute
     X = pd.read_csv('examples/test_X.csv', index_col=0).values
     y = pd.read_csv('examples/test_y.csv', header=None, index_col=0).values
     y = y.ravel()
-
+    
     # define random forest classifier, with utilising all cores and
     # sampling in proportion to y labels
     rf = RandomForestClassifier(n_jobs=-1, class_weight='balanced', max_depth=5)
-
+    
     # define Boruta feature selection method
     feat_selector = BorutaPy(rf, n_estimators='auto', verbose=2, random_state=1)
-
+    
     # find all relevant features - 5 features should be selected
     feat_selector.fit(X, y)
-
+    
     # check selected features - first 5 features are selected
     feat_selector.support_
-
+    
     # check ranking of features
     feat_selector.ranking_
-
+    
     # call transform() on X to filter it down to selected features
     X_filtered = feat_selector.transform(X)
+
     References
     ----------
+
     [1] Kursa M., Rudnicki W., "Feature Selection with the Boruta Package"
         Journal of Statistical Software, Vol. 36, Issue 11, Sep 2010
     """
 
-<<<<<<< HEAD
-    def __init__(self, estimator, n_estimators=1000, perc=90, alpha=0.05, importance='shap',
-                 two_step=True, max_iter=100, random_state=None, weight=None, verbose=0):
-=======
     def __init__(self, estimator, n_estimators=1000, perc=100, alpha=0.05,
                  two_step=True, max_iter=100, random_state=None, verbose=0,
                  early_stopping=False, n_iter_no_change=20):
->>>>>>> f2f1e3c2
         self.estimator = estimator
         self.n_estimators = n_estimators
         self.perc = perc
@@ -229,62 +200,43 @@
         self.two_step = two_step
         self.max_iter = max_iter
         self.random_state = random_state
-        self.random_state_instance = None
         self.verbose = verbose
-<<<<<<< HEAD
-        self.weight = weight
-        self.importance = importance
-        self.cat_name = None
-        self.cat_idx = None
-        # Catboost doesn't allow to change random seed after fitting
-        self.is_cat = is_catboost(estimator)
-        self.is_lgb = is_lightgbm(estimator)
-        # plotting
-        self.imp_real_hist = None
-        self.sha_max = None
-        self.col_names = None
-        self.tag_df = None
-
-    def fit(self, X, y, sample_weight=None):
-=======
         self.early_stopping = early_stopping
         self.n_iter_no_change = n_iter_no_change
         self.__version__ = '0.3'
         self._is_lightgbm = 'lightgbm' in str(type(self.estimator))
 
     def fit(self, X, y):
->>>>>>> f2f1e3c2
         """
         Fits the Boruta feature selection with the provided estimator.
+
         Parameters
         ----------
         X : array-like, shape = [n_samples, n_features]
             The training input samples.
+
         y : array-like, shape = [n_samples]
             The target values.
-        sample_weight : array-like, shape = [n_samples], default=None
-            Individual weights for each sample
-        """
-        self.imp_real_hist = np.empty((0, X.shape[1]), float)
-        if isinstance(X, pd.DataFrame) is not True:
-            X = pd.DataFrame(X)
-        self.col_names = X.columns.to_list()
-
-        return self._fit(X, y, sample_weight=sample_weight)
+        """
+
+        return self._fit(X, y)
 
     def transform(self, X, weak=False, return_df=False):
         """
         Reduces the input X to the features selected by Boruta.
+
         Parameters
         ----------
         X : array-like, shape = [n_samples, n_features]
             The training input samples.
+
         weak: boolean, default = False
             If set to true, the tentative features are also used to reduce X.
-
+        
         return_df : boolean, default = False
             If ``X`` if a pandas dataframe and this parameter is set to True,
             the transformed data will also be a dataframe.
+
         Returns
         -------
         X : array-like, shape = [n_samples, n_features_]
@@ -294,7 +246,7 @@
 
         return self._transform(X, weak, return_df)
 
-    def fit_transform(self, X, y, sample_weight=None, weak=False, return_df=False):
+    def fit_transform(self, X, y, weak=False, return_df=False):
         """
         Fits Boruta, then reduces the input X to the selected features.
 
@@ -302,94 +254,28 @@
         ----------
         X : array-like, shape = [n_samples, n_features]
             The training input samples.
+
         y : array-like, shape = [n_samples]
             The target values.
-        sample_weight : array-like, shape = [n_samples], default=None
-            Individual weights for each sample
+
         weak: boolean, default = False
             If set to true, the tentative features are also used to reduce X.
+
         return_df : boolean, default = False
             If ``X`` if a pandas dataframe and this parameter is set to True,
             the transformed data will also be a dataframe.
+
         Returns
         -------
         X : array-like, shape = [n_samples, n_features_]
             The input matrix X's columns are reduced to the features which were
             selected by Boruta.
-
-        Summary
-        -------
-         - Loop over n_iter or until dec_reg == 0
-         - add shadows
-            o find features that are tentative
-            o make sure that at least 5 columns are added
-            o shuffle shadows
-            o get feature importance
-                * fit the estimator
-                * extract feature importance (native, shap or permutation)
-                * return feature importance
-            o separate the importance of shadows and real
-
-         - Calculate the maximum shadow importance and append to the previous run
-         - Assign hits using the imp_sha_max of this run
-            o find all the feat imp > imp_sha_max
-            o tag them as hits
-            o add +1 to the previous tag vector
-         - Perform a test
-            o select non rejected features yet
-            o get a binomial p-values (nbr of times the feat has been tagged as important on the n_iter done so far)
-            o reject or not according the (corrected) p-val
-        """
-
-        self._fit(X, y, sample_weight=sample_weight)
+        """
+
+        self._fit(X, y)
         return self._transform(X, weak, return_df)
 
-    def plot_importance(self, n_feat_per_inch=5):
-        """
-        Boxplot of the variable importance, ordered by magnitude
-        The max shadow variable importance illustrated by the dashed line.
-        Requires to apply the fit method first.
-        :return: boxplot
-        """
-        if self.imp_real_hist is None:
-            raise ValueError("Use the fit method first to compute the var.imp")
-
-        color = {'boxes': 'gray', 'whiskers': 'gray', 'medians': '#404040', 'caps': 'gray'}
-        vimp_df = pd.DataFrame(self.imp_real_hist, columns=self.col_names)
-        vimp_df = vimp_df.reindex(vimp_df.mean().sort_values(ascending=True).index, axis=1)
-        bp = vimp_df.boxplot(color=color,
-                             boxprops=dict(linestyle='-', linewidth=1.5),
-                             flierprops=dict(linestyle='-', linewidth=1.5),
-                             medianprops=dict(linestyle='-', linewidth=1.5),
-                             whiskerprops=dict(linestyle='-', linewidth=1.5),
-                             capprops=dict(linestyle='-', linewidth=1.5),
-                             showfliers=False, grid=True, rot=0, vert=False, patch_artist=True,
-                             figsize=(10, vimp_df.shape[1] / n_feat_per_inch), fontsize=9
-                             )
-        blue_color = "#2590fa"
-        yellow_color = "#f0be00"
-        box_face_col = [blue_color] * sum(self.support_) + [yellow_color] * sum(self.support_weak_)
-        for c in range(len(box_face_col)):
-            bp.findobj(matplotlib.patches.Patch)[len(self.support_) - c - 1].set_facecolor(box_face_col[c])
-            bp.findobj(matplotlib.patches.Patch)[len(self.support_) - c - 1].set_color(box_face_col[c])
-
-        xrange = vimp_df.max(skipna=True).max(skipna=True) - vimp_df.min(skipna=True).min(skipna=True)
-        bp.set_xlim(left=vimp_df.min(skipna=True).min(skipna=True) - 0.10 * xrange)
-
-        custom_lines = [Line2D([0], [0], color=blue_color, lw=5),
-                        Line2D([0], [0], color=yellow_color, lw=5),
-                        Line2D([0], [0], color="gray", lw=5),
-                        Line2D([0], [0], linestyle='--', color="gray", lw=2)]
-        bp.legend(custom_lines, ['confirmed', 'tentative', 'rejected', 'sha. max'], loc="lower right")
-        plt.axvline(x=self.sha_max, linestyle='--', color='gray')
-        fig = bp.get_figure()
-        plt.title('Boruta importance and selected predictors')
-        fig.set_size_inches((10, 1.5 * np.rint(max(vimp_df.shape) / 10)))
-        # plt.tight_layout()
-        plt.show()
-
-    @staticmethod
-    def _validate_pandas_input(arg):
+    def _validate_pandas_input(self, arg):
         try:
             return arg.values
         except AttributeError:
@@ -397,87 +283,14 @@
                 "input needs to be a numpy array or pandas data frame."
             )
 
-    def _fit(self, X_raw, y, sample_weight=None):
-        """
-        Private method.
-        Chaining:
-         - Loop over n_iter or until dec_reg == 0
-         - add shadows
-            o find features that are tentative
-            o make sure that at least 5 columns are added
-            o shuffle shadows
-            o get feature importance
-                * fit the estimator
-                * extract feature importance (native, shap or permutation)
-                * return feature importance
-            o separate the importance of shadows and real
-
-         - Calculate the maximum shadow importance and append to the previous run
-         - Assign hits using the imp_sha_max of this run
-            o find all the feat imp > imp_sha_max
-            o tag them as hits
-            o add +1 to the previous tag vector
-         - Perform a test
-            o select non rejected features yet
-            o get a binomial p-values (nbr of times the feat has been tagged as important on the n_iter done so far)
-            o reject or not according the (corrected) p-val
-
-        Parameters
-        ----------
-        X_raw : array-like, shape = [n_samples, n_features]
-            The training input samples.
-        y : array-like, shape = [n_samples]
-            The target values.
-        sample_weight : array-like, shape = [n_samples], default=None
-            Individual weights for each sample
-
-        :return:
-         self : object
-            Nothing but attributes
-        """
-        # self.is_cat = is_catboost(self.estimator)
-
-        start_time = time.time()
-        # basic cat features encoding
-        # First, let's store "object" columns as categorical columns
-        # obj_feat = X_raw.dtypes.loc[X_raw.dtypes == 'object'].index.tolist()
-        obj_feat = list(set(list(X_raw.columns)) - set(list(X_raw.select_dtypes(include=[np.number]))))
-
-        if obj_feat:
-            X_raw.loc[:, obj_feat] = X_raw[obj_feat].astype('str').astype('category')
-        cat_feat = X_raw.dtypes.loc[X_raw.dtypes == 'category'].index.tolist()
-        cat_idx = [X_raw.columns.get_loc(c) for c in cat_feat if c in cat_feat]
-        if cat_feat:
-            # a way without loop but need to re-do astype
-            Cat = X_raw[cat_feat].stack().astype('category').cat.codes.unstack()
-
-        if self.is_cat is False:
-            if cat_feat:
-                X = pd.concat([X_raw[X_raw.columns.difference(cat_feat)], Cat], axis=1)
-            else:
-                X = X_raw
-        else:
-            X = X_raw
-
-        X = np.nan_to_num(X)
-        y = np.nan_to_num(y)
-        # w = w.fillna(0)
-
-        self.cat_name = cat_feat
-        self.cat_idx = cat_idx
-
+    def _fit(self, X, y):
         # check input params
         self._check_params(X, y)
 
         if not isinstance(X, np.ndarray):
-            X = self._validate_pandas_input(X)
-
+            X = self._validate_pandas_input(X) 
         if not isinstance(y, np.ndarray):
             y = self._validate_pandas_input(y)
-
-        if sample_weight is not None:
-            if not isinstance(sample_weight, np.ndarray):
-                sample_weight = self._validate_pandas_input(sample_weight)
 
         self.random_state = check_random_state(self.random_state)
         
@@ -525,15 +338,13 @@
                 self.estimator.set_params(n_estimators=n_tree)
 
             # make sure we start with a new tree in each iteration
-            # Catboost doesn't allow to change random seed after fitting
-            if self.is_cat is False:
-                if self.is_lgb:
-                    self.estimator.set_params(random_state=self.random_state.randint(0, 10000))
-                else:
-                    self.estimator.set_params(random_state=self.random_state)
+            if self._is_lightgbm:
+                self.estimator.set_params(random_state=self.random_state.randint(0, 10000))
+            else:
+                self.estimator.set_params(random_state=self.random_state)
 
             # add shadow attributes, shuffle them and train estimator, get imps
-            cur_imp = self._add_shadows_get_imps(X, y, sample_weight, dec_reg)
+            cur_imp = self._add_shadows_get_imps(X, y, dec_reg)
 
             # get the threshold of shadow importances we will use for rejection
             imp_sha_max = np.percentile(cur_imp[1], self.perc)
@@ -586,26 +397,8 @@
         self.support_[confirmed] = 1
         self.support_weak_ = np.zeros(n_feat, dtype=np.bool)
         self.support_weak_[tentative] = 1
-        # for plotting
-        self.imp_real_hist = imp_history
-        self.sha_max = imp_sha_max
-
-        if isinstance(X_raw, np.ndarray):
-            X_raw = pd.DataFrame(X_raw)
-
-        if isinstance(X_raw, pd.DataFrame):
-            self.support_names_ = [X_raw.columns[i] for i, x in enumerate(self.support_) if x]
-            self.tag_df = pd.DataFrame({'predictor': list(X_raw.columns)})
-            self.tag_df['Boruta'] = 1
-            self.tag_df['Boruta'] = np.where(self.tag_df['predictor'].isin(list(self.support_names_)), 1, 0)
-
-        if isinstance(X_raw, pd.DataFrame):
-            self.support_weak_names_ = [X_raw.columns[i] for i, x in enumerate(self.support_weak_) if x]
-            self.tag_df['Boruta_weak_incl'] = np.where(self.tag_df['predictor'].isin(
-                list(self.support_names_ + self.support_weak_names_)
-            ), 1, 0)
-
-            # ranking, confirmed variables are rank 1
+
+        # ranking, confirmed variables are rank 1
         self.ranking_ = np.ones(n_feat, dtype=np.int)
         # tentative variables are rank 2
         self.ranking_[tentative] = 2
@@ -618,18 +411,18 @@
 
         # update rank for not_selected features
         if not_selected.shape[0] > 0:
-            # calculate ranks in each iteration, then median of ranks across feats
-            iter_ranks = self._nanrankdata(imp_history_rejected, axis=1)
-            rank_medians = np.nanmedian(iter_ranks, axis=0)
-            ranks = self._nanrankdata(rank_medians, axis=0)
-
-            # set smallest rank to 3 if there are tentative feats
-            if tentative.shape[0] > 0:
-                ranks = ranks - np.min(ranks) + 3
-            else:
-                # and 2 otherwise
-                ranks = ranks - np.min(ranks) + 2
-            self.ranking_[not_selected] = ranks
+                # calculate ranks in each iteration, then median of ranks across feats
+                iter_ranks = self._nanrankdata(imp_history_rejected, axis=1)
+                rank_medians = np.nanmedian(iter_ranks, axis=0)
+                ranks = self._nanrankdata(rank_medians, axis=0)
+
+                # set smallest rank to 3 if there are tentative feats
+                if tentative.shape[0] > 0:
+                    ranks = ranks - np.min(ranks) + 3
+                else:
+                    # and 2 otherwise
+                    ranks = ranks - np.min(ranks) + 2
+                self.ranking_[not_selected] = ranks
         else:
             # all are selected, thus we set feature supports to True
             self.support_ = np.ones(n_feat, dtype=np.bool)
@@ -639,27 +432,9 @@
         # notify user
         if self.verbose > 0:
             self._print_results(dec_reg, _iter, 1)
-        self.running_time = time.time() - start_time
-        hours, rem = divmod(self.running_time, 3600)
-        minutes, seconds = divmod(rem, 60)
-        print("All relevant predictors selected in {:0>2}:{:0>2}:{:05.2f}".format(int(hours), int(minutes), seconds))
         return self
 
     def _transform(self, X, weak=False, return_df=False):
-        """
-        Private method
-
-        transform the predictor matrix by dropping the rejected and (optional) the undecided predictors
-        :param X: pd.DataFrame
-            predictor matrix
-        :param weak: bool
-            whether to drop or not the undecided predictors
-        :param return_df: bool
-            return a pandas dataframe or not
-        :return:
-         X: np.array or pd.DataFrame
-            the transformed predictors matrix
-        """
         # sanity check
         try:
             self.ranking_
@@ -678,8 +453,15 @@
         return X
 
     def _get_tree_num(self, n_feat):
-        depth = self.estimator.get_params()['max_depth']
-        if depth is None:
+        depth = None
+        try:
+            depth = self.estimator.get_params()['max_depth']
+        except KeyError:
+            warnings.warn(
+                "The estimator does not have a max_depth property, as a result "
+                " the number of trees to use cannot be estimated automatically."
+            )
+        if depth == None:
             depth = 10
         # how many times a feature should be considered on average
         f_repr = 100
@@ -688,37 +470,9 @@
         n_estimators = int(multi * f_repr)
         return n_estimators
 
-    def _get_imp(self, X, y, sample_weight=None):
-        """
-        Get the native feature importance (impurity based for instance)
-        This is know to return biased and uninformative results.
-        e.g.
-        https://scikit-learn.org/stable/auto_examples/inspection/
-        plot_permutation_importance.html#sphx-glr-auto-examples-inspection-plot-permutation-importance-py
-
-        or
-        https://explained.ai/rf-importance/
-
-        Parameters
-        ----------
-        X : array-like, shape = [n_samples, n_features]
-            The training input samples.
-        y : array-like, shape = [n_samples]
-            The target values.
-        sample_weight : array-like, shape = [n_samples], default=None
-            Individual weights for each sample
-        """
+    def _get_imp(self, X, y):
         try:
-            if self.is_cat:
-                X = pd.DataFrame(X)
-                obj_feat = X.dtypes.loc[(X.dtypes == 'object') | (X.dtypes == 'category')].index.tolist()
-                if obj_feat:
-                    X[obj_feat] = X[obj_feat].astype('str').astype('category')
-                cat_feat = X.dtypes.loc[X.dtypes == 'category'].index.tolist()
-                self.estimator.fit(X, y, sample_weight=sample_weight, cat_features=cat_feat)
-            else:
-                self.estimator.fit(X, y, sample_weight=sample_weight)
-
+            self.estimator.fit(X, y)
         except Exception as e:
             raise ValueError('Please check your X and y variable. The provided '
                              'estimator cannot be fitted to your data.\n' + str(e))
@@ -733,24 +487,7 @@
         self.random_state.shuffle(seq)
         return seq
 
-    def _add_shadows_get_imps(self, X, y, sample_weight, dec_reg):
-        """
-        Add a shuffled copy of the columns (shadows) and get the feature importance of the augmented data set
-
-        :param X: pd.DataFrame of shape [n_samples, n_features]
-            predictor matrix
-        :param y: pd.series of shape [n_samples]
-            target
-        :param sample_weight: array-like, shape = [n_samples], default=None
-            Individual weights for each sample
-        :param dec_reg: array
-            holds the decision about each feature 1, 0, -1 (accepted, undecided, rejected)
-        :return:
-         imp_real: array
-            feature importance of the real predictors
-         imp_sha: array
-            feature importance of the shadow predictors
-        """
+    def _add_shadows_get_imps(self, X, y, dec_reg):
         # find features that are tentative still
         x_cur_ind = np.where(dec_reg >= 0)[0]
         x_cur = np.copy(X[:, x_cur_ind])
@@ -763,33 +500,15 @@
         # shuffle xSha
         x_sha = np.apply_along_axis(self._get_shuffle, 0, x_sha)
         # get importance of the merged matrix
-        if self.importance == 'shap':
-            imp = _get_shap_imp(self.estimator, np.hstack((x_cur, x_sha)), y, sample_weight)
-        elif self.importance == 'pimp':
-            imp = _get_perm_imp(self.estimator, np.hstack((x_cur, x_sha)), y, sample_weight)
-        else:
-            imp = self._get_imp(np.hstack((x_cur, x_sha)), y)
-
+        imp = self._get_imp(np.hstack((x_cur, x_sha)), y)
         # separate importances of real and shadow features
         imp_sha = imp[x_cur_w:]
         imp_real = np.zeros(X.shape[1])
         imp_real[:] = np.nan
         imp_real[x_cur_ind] = imp[:x_cur_w]
-
         return imp_real, imp_sha
 
-    @staticmethod
-    def _assign_hits(hit_reg, cur_imp, imp_sha_max):
-        """
-        count how many times a given feature was more important than the best of the shadow features
-        :param hit_reg: array
-            count how many times a given feature was more important than the best of the shadow features
-        :param cur_imp: array
-            current importance
-        :param imp_sha_max: array
-            importance of the best shadow predictor
-        :return:
-        """
+    def _assign_hits(self, hit_reg, cur_imp, imp_sha_max):
         # register hits for features that did better than the best of shadows
         cur_imp_no_nan = cur_imp[0]
         cur_imp_no_nan[np.isnan(cur_imp_no_nan)] = 0
@@ -798,20 +517,6 @@
         return hit_reg
 
     def _do_tests(self, dec_reg, hit_reg, _iter):
-        """
-        Perform the rest if the feature should be tagget as relevant (confirmed), not relevant (rejected)
-        or undecided. The test is performed by considering the binomial tentatives over several attempts.
-        I.e. count how many times a given feature was more important than the best of the shadow features
-        and test if the associated probability to the z-score is below, between or above the rejection or acceptance
-        threshold.
-
-        :param dec_reg: array
-            holds the decision about each feature 1, 0, -1 (accepted, undecided, rejected)
-        :param hit_reg: array
-            counts how many times a given feature was more important than the best of the shadow features
-        :param _iter:
-        :return:
-        """
         active_features = np.where(dec_reg >= 0)[0]
         hits = hit_reg[active_features]
         # get uncorrected p values based on hit_reg
@@ -847,17 +552,18 @@
         dec_reg[active_features[to_reject]] = -1
         return dec_reg
 
-    @staticmethod
-    def _fdrcorrection(pvals, alpha=0.05):
+    def _fdrcorrection(self, pvals, alpha=0.05):
         """
         Benjamini/Hochberg p-value correction for false discovery rate, from
         statsmodels package. Included here for decoupling dependency on statsmodels.
+
         Parameters
         ----------
         pvals : array_like
             set of p-values of the individual tests.
         alpha : float
             error rate
+
         Returns
         -------
         rejected : array, bool
@@ -886,8 +592,7 @@
         reject_[pvals_sortind] = reject
         return reject_, pvals_corrected_
 
-    @staticmethod
-    def _nanrankdata(X, axis=1):
+    def _nanrankdata(self, X, axis=1):
         """
         Replaces bottleneck's nanrankdata with scipy and numpy alternative.
         """
@@ -897,15 +602,10 @@
 
     def _check_params(self, X, y):
         """
-        Private method
         Check hyperparameters as well as X and y before proceeding with fit.
-        :param X: pd.DataFrame
-            predictor matrix
-        :param y: pd.series
-            target
         """
         # check X and y are consistent len, X is Array and y is column
-        X, y = check_X_y(X, y, dtype=None, force_all_finite=False)
+        X, y = check_X_y(X, y)
         if self.perc <= 0 or self.perc > 100:
             raise ValueError('The percentile should be between 0 and 100.')
 
@@ -913,19 +613,6 @@
             raise ValueError('Alpha should be between 0 and 1.')
 
     def _print_results(self, dec_reg, _iter, flag):
-        """
-        Private method
-        printing the result
-        :param dec_reg: array
-            if the feature as been tagged as relevant (confirmed), not relevant (rejected) or undecided
-        :param _iter: int
-            the iteration number
-        :param flag: int
-            is still in the feature selection process or not
-        :return:
-         output: str
-            the output to be printed out
-        """
         n_iter = str(_iter) + ' / ' + str(self.max_iter)
         n_confirmed = np.where(dec_reg == 1)[0].shape[0]
         n_rejected = np.where(dec_reg == -1)[0].shape[0]
@@ -943,133 +630,8 @@
         # Boruta finished running and tentatives have been filtered
         else:
             n_tentative = np.sum(self.support_weak_)
+            n_rejected = np.sum(~(self.support_|self.support_weak_))
             content = map(str, [n_iter, n_confirmed, n_tentative, n_rejected])
             result = '\n'.join([x[0] + '\t' + x[1] for x in zip(cols, content)])
-            if self.importance in ['shap', 'pimp']:
-                vimp = str(self.importance)
-            else:
-                vimp = 'native'
-            output = "\n\nBorutaPy finished running using " + vimp + " var. imp.\n\n" + result
-        print(output)
-
-
-def _split_fit_estimator(estimator, X, y, sample_weight=None):
-    """
-    Private function
-    split the train, test and fit the model
-
-    :param estimator: sklearn estimator
-    :param X: pd.DataFrame of shape [n_samples, n_features]
-        predictor matrix
-    :param y: pd.series of shape [n_samples]
-        target
-    :param sample_weight: array-like, shape = [n_samples], default=None
-        Individual weights for each sample
-
-    :return:
-     model
-        fitted model
-     X_tt: array [n_samples, n_features]
-        the test split, predictors
-     y_tt: array [n_samples]
-        the test split, target
-    """
-    if sample_weight is not None:
-        w = sample_weight
-        if is_regressor(estimator):
-            X_tr, X_tt, y_tr, y_tt, w_tr, w_tt = train_test_split(X, y, w, random_state=42)
-        else:
-            X_tr, X_tt, y_tr, y_tt, w_tr, w_tt = train_test_split(X, y, w, stratify=y, random_state=42)
-    else:
-        if is_regressor(estimator):
-            X_tr, X_tt, y_tr, y_tt = train_test_split(X, y, random_state=42)
-        else:
-            X_tr, X_tt, y_tr, y_tt = train_test_split(X, y, stratify=y, random_state=42)
-        w_tr, w_tt = None, None
-
-    X_tr = pd.DataFrame(X_tr)
-    X_tt = pd.DataFrame(X_tt)
-    obj_feat = list(set(list(X_tr.columns)) - set(list(X_tr.select_dtypes(include=[np.number]))))
-    obj_idx = None
-
-    if obj_feat:
-        X_tr[obj_feat] = X_tr[obj_feat].astype('str').astype('category')
-        X_tt[obj_feat] = X_tt[obj_feat].astype('str').astype('category')
-        obj_idx = np.argwhere(X_tr.columns.isin(obj_feat)).ravel()
-
-    if check_if_tree_based(estimator):
-        try:
-            if is_catboost(estimator):
-                model = estimator.fit(X_tr, y_tr, sample_weight=w_tr, cat_features=obj_feat)
-            else:
-                model = estimator.fit(X_tr, y_tr, sample_weight=w_tr)
-
-        except Exception as e:
-            raise ValueError('Please check your X and y variable. The provided '
-                             'estimator cannot be fitted to your data.\n' + str(e))
-    else:
-        raise ValueError('Not a tree based model')
-
-    return model, X_tt, y_tt, w_tt
-
-
-def _get_shap_imp(estimator, X, y, sample_weight=None):
-    """
-    Private function
-    Get the SHAP feature importance
-
-    :param estimator: sklearn estimator
-    :param X: pd.DataFrame of shape [n_samples, n_features]
-        predictor matrix
-    :param y: pd.series of shape [n_samples]
-        target
-    :param sample_weight: array-like, shape = [n_samples], default=None
-        Individual weights for each sample
-
-    :return:
-     shap_imp, array
-        the SHAP importance array
-    """
-    model, X_tt, y_tt, w_tt = _split_fit_estimator(estimator, X, y, sample_weight=sample_weight)
-    # build the explainer
-    explainer = shap.TreeExplainer(model, feature_perturbation="tree_path_dependent")
-    shap_values = explainer.shap_values(X_tt)
-    # flatten to 2D if classification and lightgbm
-    if is_classifier(estimator):
-        if isinstance(shap_values, list):
-            # for lightgbm clf sklearn api, shap returns list of arrays
-            # https://github.com/slundberg/shap/issues/526
-            class_inds = range(len(shap_values))
-            shap_imp = np.zeros(shap_values[0].shape[1])
-            for i, ind in enumerate(class_inds):
-                shap_imp += np.abs(shap_values[ind]).mean(0)
-            shap_imp /= len(shap_values)
-        else:
-            shap_imp = np.abs(shap_values).mean(0)
-    else:
-        shap_imp = np.abs(shap_values).mean(0)
-
-    return shap_imp
-
-
-def _get_perm_imp(estimator, X, y, sample_weight):
-    """
-    Private function
-    Get the permutation feature importance
-
-    :param estimator: sklearn estimator
-    :param X: pd.DataFrame of shape [n_samples, n_features]
-        predictor matrix
-    :param y: pd.series of shape [n_samples]
-        target
-    :param sample_weight: array-like, shape = [n_samples], default=None
-        Individual weights for each sample
-
-    :return:
-     imp, array
-        the permutation importance array
-    """
-    model, X_tt, y_tt, w_tt = _split_fit_estimator(estimator, X, y, sample_weight=sample_weight)
-    perm_imp = permutation_importance(model, X_tt, y_tt, n_repeats=5, random_state=42, n_jobs=-1)
-    imp = perm_imp.importances_mean.ravel()
-    return imp+            output = "\n\nBorutaPy finished running.\n\n" + result
+        print(output)