--- conflicted
+++ resolved
@@ -456,11 +456,6 @@
             X = X[:, indices]
         return X
 
-<<<<<<< HEAD
-    def _get_support_mask(self):
-        check_is_fitted(self, 'support_')
-        return self.support_
-=======
     def _set_n_estimators(self, n_estimators):
         try:
             self.estimator.set_params(n_estimators=n_estimators)
@@ -471,7 +466,10 @@
                 "instead."
             )
         return self
->>>>>>> 0135a91f
+
+    def _get_support_mask(self):
+        check_is_fitted(self, 'support_')
+        return self.support_
 
     def _get_tree_num(self, n_feat):
         depth = None
